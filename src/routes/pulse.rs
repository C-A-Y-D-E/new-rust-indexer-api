use axum::{Json, extract::State, http::StatusCode};
use chrono::{DateTime, Utc};
use clickhouse::Row;
use serde::{Deserialize, Serialize};
use serde_json::json;
use tracing::info;

use crate::{
    services::clickhouse::ClickhouseService,
    types::{
        filter::{PulseFilter, PulseTable},
        pulse::{DevWalletFunding, PulseDataResponse},
    },
    utils::{calculate_market_cap, calculate_percentage},
};

// ClickHouse result row structure
#[allow(dead_code)]
#[derive(Debug, Serialize, Deserialize, Row)]
pub struct PulseRow {
    pub pool_address: String,
    pub creator: String,
    pub token_base_address: String,
    pub token_quote_address: String,
    pub factory: String,
    #[serde(with = "clickhouse::serde::chrono::datetime")]
    pub created_at: DateTime<Utc>,
    pub initial_token_base_reserve: f64,
    pub initial_token_quote_reserve: f64,
    pub bonding_curve_percent: f32,

    // Token metadata
    pub name: Option<String>,
    pub symbol: Option<String>,
    pub image: Option<String>,
    pub decimals: i8,
    pub website: Option<String>,
    pub twitter: Option<String>,
    pub telegram: Option<String>,
    pub mint_address: String,
    pub token_supply: f64,
    pub scale_factor: f64,

    // Liquidity/price
    pub liquidity_sol: f64,
    pub liquidity_token: f64,
    pub current_price_sol: f64,

    // Holders
    pub num_holders: u64,

    // Raw amounts for calculations
    pub top10_amount_raw: i64,
    pub dev_amount_raw: i64,
    pub snipers_amount_raw: f64,

    // Migrations
    pub migration_count: u64,

    // Volume metrics
    pub volume_sol: f64,
    pub num_txns: i64,
    pub num_buys: i64,
    pub num_sells: i64,

    // Dev wallet funding
    pub funding_wallet_address: Option<String>,
    pub wallet_address: Option<String>,
    pub amount_sol: Option<f64>,
    pub transfer_hash: Option<String>,
    #[serde(with = "clickhouse::serde::chrono::datetime::option")]
    pub funded_at: Option<DateTime<Utc>>,
}

pub async fn pulse(
    State(db): State<ClickhouseService>,
    Json(input): Json<PulseFilter>,
) -> Result<Json<serde_json::Value>, StatusCode> {
    let filters = input.filters;
    let table = input.table;
    match table {
        PulseTable::NewPairs => {
            let mut query = String::new();

            query.push_str(
                r#"
WITH all_pools AS (
  SELECT
    p.pool_address,
    p.creator,
    p.token_base_address,
    p.token_quote_address,
    p.pool_base_address,
    p.pool_quote_address,
    p.factory,
    p.created_at,
    p.initial_token_base_reserve,
    p.initial_token_quote_reserve
  FROM pools p
 WHERE p.created_at >= now() - INTERVAL 24 HOUR
),
pool_curve AS (
  SELECT 
    pool_address,
    argMax(curve_percentage, updated_at) as curve_percentage
  FROM pool_curve_updates FINAL
  GROUP BY pool_address
),
pools_with_curve AS (
  SELECT r.*, coalesce(pcu.curve_percentage, 0) as curve_percentage
  FROM all_pools r
  LEFT JOIN pool_curve pcu ON pcu.pool_address = r.pool_address
  WHERE coalesce(pcu.curve_percentage, 0) < 50
),
r AS (
  SELECT * FROM pools_with_curve
  WHERE 1=1
"#,
            );
            if let Some(min_age) = filters.age.min {
                query.push_str(&format!(
                    " AND created_at <= now() - INTERVAL {} MINUTE",
                    min_age
                ));
            }
            if let Some(max_age) = filters.age.max {
                query.push_str(&format!(
                    " AND created_at >= now() - INTERVAL {} MINUTE",
                    max_age
                ));
            }
            // Apply factory filters
            let mut factory_conditions = Vec::new();
            if filters.factories.pump_fun {
                factory_conditions.push("factory = 'PumpFun'");
            }
            if filters.factories.pump_swap {
                factory_conditions.push("factory = 'PumpSwap'");
            }

            if !factory_conditions.is_empty() {
                query.push_str(" AND (");
                query.push_str(&factory_conditions.join(" OR "));
                query.push_str(")");
            }

            query.push_str(
                r#"
          ),

tok AS (
  SELECT
    t.mint_address,
    t.name, t.symbol, t.image, t.decimals,
    t.website, t.twitter, t.telegram,
    t.supply AS token_supply,
    pow(10, t.decimals) AS scale_factor
  FROM tokens t
),
latest_swap AS (
  SELECT
    r.pool_address,
    s.base_reserve AS latest_base_reserve,
    s.quote_reserve AS latest_quote_reserve,
    s.price_sol AS latest_price_sol
  FROM pools_with_curve r
  LEFT JOIN (
    SELECT
      pool_address,
      argMax(base_reserve, created_at) AS base_reserve,
      argMax(quote_reserve, created_at) AS quote_reserve,
      argMax(price_sol, created_at) AS price_sol
    FROM swaps
    WHERE created_at >= now() - INTERVAL 24 HOUR
    GROUP BY pool_address
  ) s ON s.pool_address = r.pool_address
),
holders_base AS (
  SELECT
    r.pool_address,
    COUNT(DISTINCT a.owner) AS num_holders
  FROM pools_with_curve r
  JOIN accounts a
    ON a.mint = r.token_base_address
   AND a.owner <> r.pool_address
   AND a.owner <> r.pool_base_address
   AND a.owner <> r.pool_quote_address
   AND a.updated_at >= now() - INTERVAL 24 HOUR
  GROUP BY r.pool_address
),
top10_holders AS (
  SELECT pool_address, SUM(amount) AS top10_amount_raw
  FROM (
    SELECT r.pool_address, a.amount,
           ROW_NUMBER() OVER (PARTITION BY r.pool_address ORDER BY a.amount DESC) AS rn
    FROM pools_with_curve r
    JOIN accounts a
      ON a.mint = r.token_base_address
     AND a.owner <> r.pool_address
     AND a.owner <> r.pool_base_address
     AND a.owner <> r.pool_quote_address
     AND a.updated_at >= now() - INTERVAL 24 HOUR
  ) x
  WHERE rn <= 10
  GROUP BY pool_address
),
dev_hold AS (
  SELECT
    r.pool_address,
    coalesce(max(a.amount), 0) AS dev_amount_raw
  FROM pools_with_curve r
  LEFT JOIN accounts a
    ON a.mint  = r.token_base_address
   AND a.owner = r.creator
   AND a.owner <> r.pool_address

   AND a.updated_at >= now() - INTERVAL 24 HOUR
  GROUP BY r.pool_address
),
snipers_holds AS (
  SELECT s.pool_address,
         COALESCE(SUM(s.base_amount), 0) AS snipers_amount_raw
  FROM swaps s
  JOIN pools_with_curve r ON r.pool_address = s.pool_address
  WHERE s.swap_type = 'BUY'
    AND s.creator <> r.pool_address
    AND s.creator <> r.pool_base_address
    AND s.creator <> r.pool_quote_address
    AND s.created_at >= now() - INTERVAL 24 HOUR
  GROUP BY s.pool_address
),
dev_wallet_funding AS (
  SELECT
    r.pool_address,
    ts.source,
    ts.destination,
    ts.amount,
    ts.hash,
    ts.earliest_transfer_at AS created_at
  FROM pools_with_curve r
  LEFT JOIN (
    SELECT
      destination,
      argMin(source, created_at) AS source,
      argMin(amount, created_at) AS amount,
      argMin(hash, created_at) AS hash,
      min(created_at) AS earliest_transfer_at
    FROM transfer_sol
    WHERE created_at >= now() - INTERVAL 24 HOUR
    GROUP BY destination
  ) ts ON ts.destination = r.creator
),
migration AS (
  SELECT r.creator,
         countIf(p2.pre_factory = 'PumpFun' AND p2.factory = 'PumpSwap') AS migration_count
  FROM pools_with_curve r
  LEFT JOIN pools p2 ON p2.creator = r.creator AND p2.created_at >= now() - INTERVAL 24 HOUR
  GROUP BY r.creator
),
vol_24h AS (
  SELECT s.pool_address,
<<<<<<< HEAD
         SUM(s.buy_volume + s.sell_volume) AS volume_sol,
         CAST(SUM(s.buy_count) AS Int64) AS num_buys,
         CAST(SUM(s.sell_count) AS Int64) AS num_sells,
         CAST(SUM(s.buy_count + s.sell_count) AS Int64) AS num_txns
  FROM pool_stats_24h_mv s
=======
         SUM(s.quote_amount) AS volume_sol,
         CAST(countIf(s.swap_type = 'BUY') AS Int64) AS num_buys,
         CAST(countIf(s.swap_type = 'SELL') AS Int64) AS num_sells,
         CAST(count(*) AS Int64) AS num_txns
  FROM swaps s
>>>>>>> 264312fb
  JOIN pools_with_curve r ON r.pool_address = s.pool_address
  WHERE s.created_at >= now() - INTERVAL 24 HOUR
  GROUP BY s.pool_address
)
SELECT
  r.pool_address AS pool_address,
  r.creator AS creator,
  r.token_base_address AS token_base_address,
  r.token_quote_address AS token_quote_address,
  r.factory AS factory,
  r.created_at AS created_at,
  r.initial_token_base_reserve AS initial_token_base_reserve,
  r.initial_token_quote_reserve AS initial_token_quote_reserve,
  r.curve_percentage AS bonding_curve_percent,

  -- token meta
  t.name AS name,
  t.symbol AS symbol,
  t.image AS image,
  t.decimals AS decimals,
  t.website AS website,
  t.twitter AS twitter,
  t.telegram AS telegram,
  t.mint_address AS mint_address,
  t.token_supply AS token_supply,
  t.scale_factor AS scale_factor,

  -- liquidity/price (fallback to initial if no swaps yet)
  coalesce(ls.latest_quote_reserve, r.initial_token_quote_reserve) AS liquidity_sol,
  coalesce(ls.latest_base_reserve,  r.initial_token_base_reserve)  AS liquidity_token,
  coalesce(ls.latest_price_sol, 0)                                 AS current_price_sol,

  -- holders
  coalesce(h.num_holders, 0)                                       AS num_holders,

  -- raw amounts for calculation in Rust
  coalesce(th.top10_amount_raw, 0)                                 AS top10_amount_raw,
  coalesce(d.dev_amount_raw, 0)                                    AS dev_amount_raw,
  coalesce(sh.snipers_amount_raw, 0)                               AS snipers_amount_raw,

  -- migrations
  coalesce(m.migration_count, 0)                                   AS migration_count,

  coalesce(v.volume_sol, 0) AS volume_sol,
  coalesce(v.num_txns,   0) AS num_txns,
  coalesce(v.num_buys,   0) AS num_buys,
  coalesce(v.num_sells,  0) AS num_sells,

  -- dev wallet funding (first transfer)
  nullIf(df.source, '')       AS funding_wallet_address,
  nullIf(df.destination, '')  AS wallet_address,
  if(df.source = '', NULL, df.amount) AS amount_sol,
  nullIf(df.hash, '')         AS transfer_hash,
  if(df.source = '', NULL, df.created_at) AS funded_at

FROM pools_with_curve r
LEFT JOIN vol_24h v ON v.pool_address = r.pool_address
LEFT JOIN tok              t  ON t.mint_address = r.token_base_address
LEFT JOIN latest_swap      ls ON ls.pool_address = r.pool_address
LEFT JOIN holders_base     h  ON h.pool_address  = r.pool_address
LEFT JOIN top10_holders    th ON th.pool_address = r.pool_address
LEFT JOIN dev_hold         d  ON d.pool_address  = r.pool_address
LEFT JOIN snipers_holds    sh ON sh.pool_address = r.pool_address
LEFT JOIN dev_wallet_funding df ON df.pool_address = r.pool_address
LEFT JOIN migration        m  ON m.creator       = r.creator
          "#,
            );
            // Apply remaining filters (excluding age since it's already applied above)
            let mut where_conditions = Vec::new();

            // Top 10 holders filter
            if let Some(min_top10) = filters.top10_holders.min {
                where_conditions.push(format!(
                        "((coalesce(th.top10_amount_raw,0) / nullif(t.scale_factor,0)) * 100.0) / nullif(t.token_supply,0) >= {}",
                        min_top10
                    ));
            }
            if let Some(max_top10) = filters.top10_holders.max {
                where_conditions.push(format!(
                        "((coalesce(th.top10_amount_raw,0) / nullif(t.scale_factor,0)) * 100.0) / nullif(t.token_supply,0) <= {}",
                        max_top10
                    ));
            }

            // Dev holding filter
            if let Some(min_dev) = filters.dev_holding.min {
                where_conditions.push(format!(
                        "((coalesce(d.dev_amount_raw,0) / nullif(t.scale_factor,0)) * 100.0) / nullif(t.token_supply,0) >= {}",
                        min_dev
                    ));
            }
            if let Some(max_dev) = filters.dev_holding.max {
                where_conditions.push(format!(
                        "((coalesce(d.dev_amount_raw,0) / nullif(t.scale_factor,0)) * 100.0) / nullif(t.token_supply,0) <= {}",
                        max_dev
                    ));
            }
            if let Some(min_snipers) = filters.snipers_holding.min {
                where_conditions.push(format!(
                    "(coalesce(sh.snipers_amount_raw,0) * 100.0) / nullif(t.token_supply,0) >= {}",
                    min_snipers
                ));
            }
            if let Some(max_snipers) = filters.snipers_holding.max {
                where_conditions.push(format!(
                    "(coalesce(sh.snipers_amount_raw,0) * 100.0) / nullif(t.token_supply,0) <= {}",
                    max_snipers
                ));
            }

            // Holders count filter
            if let Some(min_holders) = filters.holders.min {
                where_conditions.push(format!("coalesce(h.num_holders, 0) >= {}", min_holders));
            }
            if let Some(max_holders) = filters.holders.max {
                where_conditions.push(format!("coalesce(h.num_holders, 0) <= {}", max_holders));
            }

            // Bonding curve filter
            if let Some(min_bonding) = filters.bonding_curve.min {
                where_conditions.push(format!("bonding_curve_percent >= {}", min_bonding));
            }
            if let Some(max_bonding) = filters.bonding_curve.max {
                where_conditions.push(format!("bonding_curve_percent <= {}", max_bonding));
            }

            // Liquidity filter
            if let Some(min_liquidity) = filters.liquidity.min {
                where_conditions.push(format!(
                    "coalesce(ls.latest_quote_reserve, r.initial_token_quote_reserve) >= {}",
                    min_liquidity
                ));
            }
            if let Some(max_liquidity) = filters.liquidity.max {
                where_conditions.push(format!(
                    "coalesce(ls.latest_quote_reserve, r.initial_token_quote_reserve) <= {}",
                    max_liquidity
                ));
            }

            // Volume filter
            if let Some(min_volume) = filters.volume.min {
                where_conditions.push(format!("coalesce(v.volume_sol, 0) >= {}", min_volume));
            }
            if let Some(max_volume) = filters.volume.max {
                where_conditions.push(format!("coalesce(v.volume_sol, 0) <= {}", max_volume));
            }

            // Market cap filter
            if let Some(min_market_cap) = filters.market_cap.min {
                where_conditions.push(format!(
                    "(coalesce(ls.latest_price_sol, 0) * t.token_supply) >= {}",
                    min_market_cap
                ));
            }
            if let Some(max_market_cap) = filters.market_cap.max {
                where_conditions.push(format!(
                    "(coalesce(ls.latest_price_sol, 0) * t.token_supply) <= {}",
                    max_market_cap
                ));
            }

            // Transactions filter
            if let Some(min_txns) = filters.txns.min {
                where_conditions.push(format!("coalesce(v.num_txns, 0) >= {}", min_txns));
            }
            if let Some(max_txns) = filters.txns.max {
                where_conditions.push(format!("coalesce(v.num_txns, 0) <= {}", max_txns));
            }

            // Num buys filter
            if let Some(min_buys) = filters.num_buys.min {
                where_conditions.push(format!("coalesce(v.num_buys, 0) >= {}", min_buys));
            }
            if let Some(max_buys) = filters.num_buys.max {
                where_conditions.push(format!("coalesce(v.num_buys, 0) <= {}", max_buys));
            }

            // Num sells filter
            if let Some(min_sells) = filters.num_sells.min {
                where_conditions.push(format!("coalesce(v.num_sells, 0) >= {}", min_sells));
            }
            if let Some(max_sells) = filters.num_sells.max {
                where_conditions.push(format!("coalesce(v.num_sells, 0) <= {}", max_sells));
            }

            // Migration count filter
            if let Some(min_migrations) = filters.num_migrations.min {
                where_conditions.push(format!(
                    "coalesce(m.migration_count, 0) >= {}",
                    min_migrations
                ));
            }
            if let Some(max_migrations) = filters.num_migrations.max {
                where_conditions.push(format!(
                    "coalesce(m.migration_count, 0) <= {}",
                    max_migrations
                ));
            }

            // Social media filters
            if filters.twitter {
                where_conditions.push("t.twitter IS NOT NULL AND t.twitter != ''".to_string());
            }
            if filters.website {
                where_conditions.push("t.website IS NOT NULL AND t.website != ''".to_string());
            }
            if filters.telegram {
                where_conditions.push("t.telegram IS NOT NULL AND t.telegram != ''".to_string());
            }
            if filters.at_least_one_social {
                where_conditions.push("(t.twitter IS NOT NULL AND t.twitter != '') OR (t.website IS NOT NULL AND t.website != '') OR (t.telegram IS NOT NULL AND t.telegram != '')".to_string());
            }

            // Search keywords filter
            if !filters.search_keywords.is_empty() {
                let search_conditions: Vec<String> = filters.search_keywords
                        .iter()
                        .map(|keyword| {
                            format!(
                                "(LOWER(t.name) LIKE LOWER('%{}%') OR LOWER(t.symbol) LIKE LOWER('%{}%'))",
                                keyword, keyword
                            )
                        })
                        .collect();
                where_conditions.push(format!("({})", search_conditions.join(" OR ")));
            }

            // Exclude keywords filter
            if !filters.exclude_keywords.is_empty() {
                let exclude_conditions: Vec<String> = filters.exclude_keywords
                        .iter()
                        .map(|keyword| {
                            format!(
                                "(LOWER(t.name) NOT LIKE LOWER('%{}%') AND LOWER(t.symbol) NOT LIKE LOWER('%{}%'))",
                                keyword, keyword
                            )
                        })
                        .collect();
                where_conditions.push(format!("({})", exclude_conditions.join(" AND ")));
            }

            // Add WHERE clause if we have conditions
            // if !where_conditions.is_empty() {
            //     query.push_str(" WHERE ");
            //     query.push_str(&where_conditions.join(" AND "));
            // }

            // Close the CTE and add basic SELECT
            query.push_str(
                r#"
ORDER BY created_at DESC
LIMIT 10
"#,
            );

            // println!("{}", query);

            let pools: Vec<PulseRow> = db.client.query(&query).fetch_all().await.map_err(|e| {
                info!("DB query failed: {e}");
                StatusCode::INTERNAL_SERVER_ERROR
            })?;

            println!("pools: {:?}", pools);

            let mut data = Vec::new();
            for pool in pools.into_iter() {
                let top10_decimal_adjusted = (pool.top10_amount_raw as f64) / pool.scale_factor;
                let top10_holders_percent =
                    calculate_percentage(top10_decimal_adjusted, pool.token_supply);
                let dev_decimal_adjusted = (pool.dev_amount_raw as f64) / pool.scale_factor;
                let dev_holds_percent =
                    calculate_percentage(dev_decimal_adjusted, pool.token_supply);
                let snipers_holds_percent =
                    calculate_percentage(pool.snipers_amount_raw, pool.token_supply);
                let market_cap_sol =
                    calculate_market_cap(pool.current_price_sol, pool.token_supply);
                let pulse_data: PulseDataResponse = PulseDataResponse {
                    pair_address: pool.pool_address,
                    liquidity_sol: pool.liquidity_sol,
                    liquidity_token: pool.liquidity_token,
                    token_address: pool.mint_address,
                    bonding_curve_percent: pool.bonding_curve_percent,
                    token_name: pool.name,
                    token_symbol: pool.symbol,
                    token_decimals: pool.decimals as u8,
                    creator: pool.creator,
                    protocol: pool.factory,
                    website: pool.website,
                    twitter: pool.twitter,
                    telegram: pool.telegram,
                    top10_holders_percent,
                    dev_holds_percent,
                    snipers_holds_percent,
                    volume_sol: pool.volume_sol,
                    market_cap_sol,
                    created_at: pool.created_at,
                    migration_count: pool.migration_count as i64,
                    num_txns: pool.num_txns,
                    num_buys: pool.num_buys,
                    num_sells: pool.num_sells,
                    num_holders: pool.num_holders as i64,
                    supply: pool.token_supply,
                    token_image: pool.image,
                    dev_wallet_funding: if let Some(funding_wallet) = pool.funding_wallet_address {
                        Some(DevWalletFunding {
                            funding_wallet_address: funding_wallet,
                            wallet_address: pool.wallet_address.unwrap_or_default(),
                            amount_sol: pool.amount_sol.unwrap_or_default(),
                            hash: pool.transfer_hash.unwrap_or_default(),
                            funded_at: pool.funded_at.unwrap_or(Utc::now()),
                        })
                    } else {
                        None
                    },
                };
                data.push(pulse_data);
            }
            Ok(Json(json!({ "pools": data })))
        }
        PulseTable::FinalStretch => {
            let mut query = String::new();

            query.push_str(
                r#"
WITH all_pools AS (
  SELECT
    p.pool_address,
    p.creator,
    p.token_base_address,
    p.token_quote_address,
    p.pool_base_address,
    p.pool_quote_address,
    p.factory,
    p.created_at,
    p.initial_token_base_reserve,
    p.initial_token_quote_reserve
  FROM pools p
 WHERE p.created_at >= now() - INTERVAL 24 HOUR
),
pool_curve AS (
  SELECT 
    pool_address,
    argMax(curve_percentage, updated_at) as curve_percentage
  FROM pool_curve_updates FINAL
  GROUP BY pool_address
),
pools_with_curve AS (
  SELECT r.*, coalesce(pcu.curve_percentage, 0) as curve_percentage
  FROM all_pools r
  LEFT JOIN pool_curve pcu ON pcu.pool_address = r.pool_address
  WHERE coalesce(pcu.curve_percentage, 0) < 100
),
r AS (
  SELECT * FROM pools_with_curve
  WHERE 1=1
"#,
            );
            if let Some(min_age) = filters.age.min {
                query.push_str(&format!(
                    " AND created_at <= now() - INTERVAL {} MINUTE",
                    min_age
                ));
            }
            if let Some(max_age) = filters.age.max {
                query.push_str(&format!(
                    " AND created_at >= now() - INTERVAL {} MINUTE",
                    max_age
                ));
            }
            // Apply factory filters
            let mut factory_conditions = Vec::new();
            if filters.factories.pump_fun {
                factory_conditions.push("factory = 'PumpFun'");
            }
            if filters.factories.pump_swap {
                factory_conditions.push("factory = 'PumpSwap'");
            }

            if !factory_conditions.is_empty() {
                query.push_str(" AND (");
                query.push_str(&factory_conditions.join(" OR "));
                query.push_str(")");
            }

            query.push_str(
                r#"
          ),

tok AS (
  SELECT
    t.mint_address,
    t.name, t.symbol, t.image, t.decimals,
    t.website, t.twitter, t.telegram,
    t.supply AS token_supply,
    pow(10, t.decimals) AS scale_factor
  FROM tokens t
),
latest_swap AS (
  SELECT
    r.pool_address,
    s.base_reserve AS latest_base_reserve,
    s.quote_reserve AS latest_quote_reserve,
    s.price_sol AS latest_price_sol
  FROM all_pools r
  LEFT JOIN (
    SELECT
      pool_address,
      argMax(base_reserve, created_at) AS base_reserve,
      argMax(quote_reserve, created_at) AS quote_reserve,
      argMax(price_sol, created_at) AS price_sol
    FROM swaps
    WHERE created_at >= now() - INTERVAL 24 HOUR
    GROUP BY pool_address
  ) s ON s.pool_address = r.pool_address
),
holders_base AS (
  SELECT
    r.pool_address,
    COUNT(DISTINCT a.owner) AS num_holders
  FROM all_pools r
  JOIN accounts a
    ON a.mint = r.token_base_address
   AND a.owner <> r.pool_address
   AND a.owner <> r.pool_base_address
   AND a.owner <> r.pool_quote_address
   AND a.updated_at >= now() - INTERVAL 24 HOUR
  GROUP BY r.pool_address
),
top10_holders AS (
  SELECT pool_address, SUM(amount) AS top10_amount_raw
  FROM (
    SELECT r.pool_address, a.amount,
           ROW_NUMBER() OVER (PARTITION BY r.pool_address ORDER BY a.amount DESC) AS rn
    FROM all_pools r
    JOIN accounts a
      ON a.mint = r.token_base_address
     AND a.owner <> r.pool_address
     AND a.owner <> r.pool_base_address
     AND a.owner <> r.pool_quote_address
     AND a.updated_at >= now() - INTERVAL 24 HOUR
  ) x
  WHERE rn <= 10
  GROUP BY pool_address
),
dev_hold AS (
  SELECT
    r.pool_address,
    coalesce(max(a.amount), 0) AS dev_amount_raw
  FROM all_pools r
  LEFT JOIN accounts a
    ON a.mint  = r.token_base_address
   AND a.owner = r.creator
   AND a.owner <> r.pool_address
   AND a.updated_at >= now() - INTERVAL 24 HOUR
  GROUP BY r.pool_address
),
snipers_holds AS (
  SELECT s.pool_address,
         COALESCE(SUM(s.base_amount), 0) AS snipers_amount_raw
  FROM swaps s
  JOIN all_pools r ON r.pool_address = s.pool_address
  WHERE s.swap_type = 'BUY'
    AND s.creator <> r.pool_address
    AND s.creator <> r.pool_base_address
    AND s.creator <> r.pool_quote_address
    AND s.created_at >= now() - INTERVAL 24 HOUR
  GROUP BY s.pool_address
),
dev_wallet_funding AS (
  SELECT
    r.pool_address,
    ts.source,
    ts.destination,
    ts.amount,
    ts.hash,
    ts.earliest_transfer_at AS created_at
  FROM all_pools r
  LEFT JOIN (
    SELECT
      destination,
      argMin(source, created_at) AS source,
      argMin(amount, created_at) AS amount,
      argMin(hash, created_at) AS hash,
      min(created_at) AS earliest_transfer_at
    FROM transfer_sol
    WHERE created_at >= now() - INTERVAL 24 HOUR
    GROUP BY destination
  ) ts ON ts.destination = r.creator
),
migration AS (
  SELECT r.creator,
         countIf(p2.pre_factory = 'PumpFun' AND p2.factory = 'PumpSwap') AS migration_count
  FROM all_pools r
  LEFT JOIN pools p2 ON p2.creator = r.creator AND p2.created_at >= now() - INTERVAL 24 HOUR
  GROUP BY r.creator
),

vol_24h AS (
  SELECT s.pool_address,
         SUM(s.quote_amount) AS volume_sol,
         CAST(countIf(s.swap_type = 'BUY') AS Int64) AS num_buys,
         CAST(countIf(s.swap_type = 'SELL') AS Int64) AS num_sells,
         CAST(count(*) AS Int64) AS num_txns
  FROM swaps s
  JOIN all_pools r ON r.pool_address = s.pool_address
  WHERE s.created_at >= now() - INTERVAL 24 HOUR
  GROUP BY s.pool_address
)
SELECT
  r.pool_address AS pool_address,
  r.creator AS creator,
  r.token_base_address AS token_base_address,
  r.token_quote_address AS token_quote_address,
  r.factory AS factory,
  r.created_at AS created_at,
  r.initial_token_base_reserve AS initial_token_base_reserve,
  r.initial_token_quote_reserve AS initial_token_quote_reserve,
  r.curve_percentage AS bonding_curve_percent,

  -- token meta
  t.name AS name,
  t.symbol AS symbol,
  t.image AS image,
  t.decimals AS decimals,
  t.website AS website,
  t.twitter AS twitter,
  t.telegram AS telegram,
  t.mint_address AS mint_address,
  t.token_supply AS token_supply,
  t.scale_factor AS scale_factor,

  -- liquidity/price (fallback to initial if no swaps yet)
  coalesce(ls.latest_quote_reserve, r.initial_token_quote_reserve) AS liquidity_sol,
  coalesce(ls.latest_base_reserve,  r.initial_token_base_reserve)  AS liquidity_token,
  coalesce(ls.latest_price_sol, 0)                                 AS current_price_sol,

  -- holders
  coalesce(h.num_holders, 0)                                       AS num_holders,

  -- raw amounts for calculation in Rust
  coalesce(th.top10_amount_raw, 0)                                 AS top10_amount_raw,
  coalesce(d.dev_amount_raw, 0)                                    AS dev_amount_raw,
  coalesce(sh.snipers_amount_raw, 0)                               AS snipers_amount_raw,

  -- migrations
  coalesce(m.migration_count, 0)                                   AS migration_count,

  coalesce(v.volume_sol, 0) AS volume_sol,
  coalesce(v.num_txns,   0) AS num_txns,
  coalesce(v.num_buys,   0) AS num_buys,
  coalesce(v.num_sells,  0) AS num_sells,

  -- dev wallet funding (first transfer)
  nullIf(df.source, '')       AS funding_wallet_address,
  nullIf(df.destination, '')  AS wallet_address,
  if(df.source = '', NULL, df.amount) AS amount_sol,
  nullIf(df.hash, '')         AS transfer_hash,
  if(df.source = '', NULL, df.created_at) AS funded_at

FROM pools_with_curve r
LEFT JOIN vol_24h v ON v.pool_address = r.pool_address
LEFT JOIN tok              t  ON t.mint_address = r.token_base_address
LEFT JOIN latest_swap      ls ON ls.pool_address = r.pool_address
LEFT JOIN holders_base     h  ON h.pool_address  = r.pool_address
LEFT JOIN top10_holders    th ON th.pool_address = r.pool_address
LEFT JOIN dev_hold         d  ON d.pool_address  = r.pool_address
LEFT JOIN snipers_holds    sh ON sh.pool_address = r.pool_address
LEFT JOIN dev_wallet_funding df ON df.pool_address = r.pool_address
LEFT JOIN migration        m  ON m.creator       = r.creator
          "#,
            );
            // Apply remaining filters (excluding age since it's already applied above)
            let mut where_conditions = Vec::new();

            // Top 10 holders filter
            if let Some(min_top10) = filters.top10_holders.min {
                where_conditions.push(format!(
                        "((coalesce(th.top10_amount_raw,0) / nullif(t.scale_factor,0)) * 100.0) / nullif(t.token_supply,0) >= {}",
                        min_top10
                    ));
            }
            if let Some(max_top10) = filters.top10_holders.max {
                where_conditions.push(format!(
                        "((coalesce(th.top10_amount_raw,0) / nullif(t.scale_factor,0)) * 100.0) / nullif(t.token_supply,0) <= {}",
                        max_top10
                    ));
            }

            // Dev holding filter
            if let Some(min_dev) = filters.dev_holding.min {
                where_conditions.push(format!(
                        "((coalesce(d.dev_amount_raw,0) / nullif(t.scale_factor,0)) * 100.0) / nullif(t.token_supply,0) >= {}",
                        min_dev
                    ));
            }
            if let Some(max_dev) = filters.dev_holding.max {
                where_conditions.push(format!(
                        "((coalesce(d.dev_amount_raw,0) / nullif(t.scale_factor,0)) * 100.0) / nullif(t.token_supply,0) <= {}",
                        max_dev
                    ));
            }
            if let Some(min_snipers) = filters.snipers_holding.min {
                where_conditions.push(format!(
                    "(coalesce(sh.snipers_amount_raw,0) * 100.0) / nullif(t.token_supply,0) >= {}",
                    min_snipers
                ));
            }
            if let Some(max_snipers) = filters.snipers_holding.max {
                where_conditions.push(format!(
                    "(coalesce(sh.snipers_amount_raw,0) * 100.0) / nullif(t.token_supply,0) <= {}",
                    max_snipers
                ));
            }

            // Holders count filter
            if let Some(min_holders) = filters.holders.min {
                where_conditions.push(format!("coalesce(h.num_holders, 0) >= {}", min_holders));
            }
            if let Some(max_holders) = filters.holders.max {
                where_conditions.push(format!("coalesce(h.num_holders, 0) <= {}", max_holders));
            }

            // Bonding curve filter
            if let Some(min_bonding) = filters.bonding_curve.min {
                where_conditions.push(format!("bonding_curve_percent >= {}", min_bonding));
            }
            if let Some(max_bonding) = filters.bonding_curve.max {
                where_conditions.push(format!("bonding_curve_percent <= {}", max_bonding));
            }

            // Liquidity filter
            if let Some(min_liquidity) = filters.liquidity.min {
                where_conditions.push(format!(
                    "coalesce(ls.latest_quote_reserve, r.initial_token_quote_reserve) >= {}",
                    min_liquidity
                ));
            }
            if let Some(max_liquidity) = filters.liquidity.max {
                where_conditions.push(format!(
                    "coalesce(ls.latest_quote_reserve, r.initial_token_quote_reserve) <= {}",
                    max_liquidity
                ));
            }

            // Volume filter
            if let Some(min_volume) = filters.volume.min {
                where_conditions.push(format!("coalesce(v.volume_sol, 0) >= {}", min_volume));
            }
            if let Some(max_volume) = filters.volume.max {
                where_conditions.push(format!("coalesce(v.volume_sol, 0) <= {}", max_volume));
            }

            // Market cap filter
            if let Some(min_market_cap) = filters.market_cap.min {
                where_conditions.push(format!(
                    "(coalesce(ls.latest_price_sol, 0) * t.token_supply) >= {}",
                    min_market_cap
                ));
            }
            if let Some(max_market_cap) = filters.market_cap.max {
                where_conditions.push(format!(
                    "(coalesce(ls.latest_price_sol, 0) * t.token_supply) <= {}",
                    max_market_cap
                ));
            }

            // Transactions filter
            if let Some(min_txns) = filters.txns.min {
                where_conditions.push(format!("coalesce(v.num_txns, 0) >= {}", min_txns));
            }
            if let Some(max_txns) = filters.txns.max {
                where_conditions.push(format!("coalesce(v.num_txns, 0) <= {}", max_txns));
            }

            // Num buys filter
            if let Some(min_buys) = filters.num_buys.min {
                where_conditions.push(format!("coalesce(v.num_buys, 0) >= {}", min_buys));
            }
            if let Some(max_buys) = filters.num_buys.max {
                where_conditions.push(format!("coalesce(v.num_buys, 0) <= {}", max_buys));
            }

            // Num sells filter
            if let Some(min_sells) = filters.num_sells.min {
                where_conditions.push(format!("coalesce(v.num_sells, 0) >= {}", min_sells));
            }
            if let Some(max_sells) = filters.num_sells.max {
                where_conditions.push(format!("coalesce(v.num_sells, 0) <= {}", max_sells));
            }

            // Migration count filter
            if let Some(min_migrations) = filters.num_migrations.min {
                where_conditions.push(format!(
                    "coalesce(m.migration_count, 0) >= {}",
                    min_migrations
                ));
            }
            if let Some(max_migrations) = filters.num_migrations.max {
                where_conditions.push(format!(
                    "coalesce(m.migration_count, 0) <= {}",
                    max_migrations
                ));
            }

            // Social media filters
            if filters.twitter {
                where_conditions.push("t.twitter IS NOT NULL AND t.twitter != ''".to_string());
            }
            if filters.website {
                where_conditions.push("t.website IS NOT NULL AND t.website != ''".to_string());
            }
            if filters.telegram {
                where_conditions.push("t.telegram IS NOT NULL AND t.telegram != ''".to_string());
            }
            if filters.at_least_one_social {
                where_conditions.push("(t.twitter IS NOT NULL AND t.twitter != '') OR (t.website IS NOT NULL AND t.website != '') OR (t.telegram IS NOT NULL AND t.telegram != '')".to_string());
            }

            // Search keywords filter
            if !filters.search_keywords.is_empty() {
                let search_conditions: Vec<String> = filters.search_keywords
                        .iter()
                        .map(|keyword| {
                            format!(
                                "(LOWER(t.name) LIKE LOWER('%{}%') OR LOWER(t.symbol) LIKE LOWER('%{}%'))",
                                keyword, keyword
                            )
                        })
                        .collect();
                where_conditions.push(format!("({})", search_conditions.join(" OR ")));
            }

            // Exclude keywords filter
            if !filters.exclude_keywords.is_empty() {
                let exclude_conditions: Vec<String> = filters.exclude_keywords
                        .iter()
                        .map(|keyword| {
                            format!(
                                "(LOWER(t.name) NOT LIKE LOWER('%{}%') AND LOWER(t.symbol) NOT LIKE LOWER('%{}%'))",
                                keyword, keyword
                            )
                        })
                        .collect();
                where_conditions.push(format!("({})", exclude_conditions.join(" AND ")));
            }

            // Add WHERE clause if we have conditions
            if !where_conditions.is_empty() {
                query.push_str(" WHERE ");
                query.push_str(&where_conditions.join(" AND "));
            }

            // Close the CTE and add basic SELECT
            query.push_str(
                r#"
ORDER BY bonding_curve_percent DESC
LIMIT 10
"#,
            );

            let pools: Vec<PulseRow> = db.client.query(&query).fetch_all().await.map_err(|e| {
                info!("DB query failed: {e}");
                StatusCode::INTERNAL_SERVER_ERROR
            })?;

            let mut data = Vec::new();
            for pool in pools.into_iter() {
                let top10_decimal_adjusted = (pool.top10_amount_raw as f64) / pool.scale_factor;
                let top10_holders_percent =
                    calculate_percentage(top10_decimal_adjusted, pool.token_supply);
                let dev_decimal_adjusted = (pool.dev_amount_raw as f64) / pool.scale_factor;
                let dev_holds_percent =
                    calculate_percentage(dev_decimal_adjusted, pool.token_supply);
                let snipers_holds_percent =
                    calculate_percentage(pool.snipers_amount_raw, pool.token_supply);
                let market_cap_sol =
                    calculate_market_cap(pool.current_price_sol, pool.token_supply);
                let pulse_data: PulseDataResponse = PulseDataResponse {
                    pair_address: pool.pool_address,
                    liquidity_sol: pool.liquidity_sol,
                    liquidity_token: pool.liquidity_token,
                    token_address: pool.mint_address,
                    bonding_curve_percent: pool.bonding_curve_percent,
                    token_name: pool.name,
                    token_symbol: pool.symbol,
                    token_decimals: pool.decimals as u8,
                    creator: pool.creator,
                    protocol: pool.factory,
                    website: pool.website,
                    twitter: pool.twitter,
                    telegram: pool.telegram,
                    top10_holders_percent,
                    dev_holds_percent,
                    snipers_holds_percent,
                    volume_sol: pool.volume_sol,
                    market_cap_sol,
                    created_at: pool.created_at,
                    migration_count: pool.migration_count as i64,
                    num_txns: pool.num_txns,
                    num_buys: pool.num_buys,
                    num_sells: pool.num_sells,
                    num_holders: pool.num_holders as i64,
                    supply: pool.token_supply,
                    token_image: pool.image,
                    dev_wallet_funding: if let Some(funding_wallet) = pool.funding_wallet_address {
                        Some(DevWalletFunding {
                            funding_wallet_address: funding_wallet,
                            wallet_address: pool.wallet_address.unwrap_or_default(),
                            amount_sol: pool.amount_sol.unwrap_or_default(),
                            hash: pool.transfer_hash.unwrap_or_default(),
                            funded_at: pool.funded_at.unwrap_or(Utc::now()),
                        })
                    } else {
                        None
                    },
                };
                data.push(pulse_data);
            }
            Ok(Json(json!({ "pools": data })))
        }
        PulseTable::Migrated => {
            let mut query = String::new();

            query.push_str(
                r#"
WITH all_pools AS (
  SELECT
    p.pool_address,
    p.creator,
    p.token_base_address,
    p.token_quote_address,
    p.pool_base_address,
    p.pool_quote_address,
    p.factory,
    p.created_at,
    p.initial_token_base_reserve,
    p.initial_token_quote_reserve,
    p.pre_factory
  FROM pools p
  WHERE p.created_at >= now() - INTERVAL 24 HOUR
    AND isNotNull(p.pre_factory)
    AND p.pre_factory <> ''
    AND p.factory <> ''
),
pool_curve AS (
  SELECT 
    pool_address,
    argMax(curve_percentage, updated_at) as curve_percentage
  FROM pool_curve_updates FINAL
  GROUP BY pool_address
),
pools_with_curve AS (
  SELECT r.*, coalesce(pcu.curve_percentage, 0) as curve_percentage
  FROM all_pools r
  LEFT JOIN pool_curve pcu ON pcu.pool_address = r.pool_address
),
r AS (
  SELECT * FROM pools_with_curve
  WHERE 1=1
"#,
            );
            if let Some(min_age) = filters.age.min {
                query.push_str(&format!(
                    " AND created_at <= now() - INTERVAL {} MINUTE",
                    min_age
                ));
            }
            if let Some(max_age) = filters.age.max {
                query.push_str(&format!(
                    " AND created_at >= now() - INTERVAL {} MINUTE",
                    max_age
                ));
            }
            // Apply factory filters
            let mut factory_conditions = Vec::new();
            if filters.factories.pump_fun {
                factory_conditions.push("factory = 'PumpFun'");
            }
            if filters.factories.pump_swap {
                factory_conditions.push("factory = 'PumpSwap'");
            }

            if !factory_conditions.is_empty() {
                query.push_str(" AND (");
                query.push_str(&factory_conditions.join(" OR "));
                query.push_str(")");
            }

            query.push_str(
                r#"
          ),
         tok AS (
  SELECT
    t.mint_address,
    t.name, t.symbol, t.image, t.decimals,
    t.website, t.twitter, t.telegram,
    t.supply AS token_supply,
    pow(10, t.decimals) AS scale_factor
  FROM tokens t
),
latest_swap AS (
  SELECT
    r.pool_address,
    s.base_reserve AS latest_base_reserve,
    s.quote_reserve AS latest_quote_reserve,
    s.price_sol AS latest_price_sol
  FROM all_pools r
  LEFT JOIN (
    SELECT
      pool_address,
      argMax(base_reserve, created_at) AS base_reserve,
      argMax(quote_reserve, created_at) AS quote_reserve,
      argMax(price_sol, created_at) AS price_sol
    FROM swaps
    WHERE created_at >= now() - INTERVAL 24 HOUR
    GROUP BY pool_address
  ) s ON s.pool_address = r.pool_address
),
holders_base AS (
  SELECT
    r.pool_address,
    COUNT(DISTINCT a.owner) AS num_holders
  FROM all_pools r
  JOIN accounts a
    ON a.mint = r.token_base_address
   AND a.owner <> r.pool_address
   AND a.owner <> r.pool_base_address
   AND a.owner <> r.pool_quote_address
   AND a.updated_at >= now() - INTERVAL 24 HOUR
  GROUP BY r.pool_address
),
top10_holders AS (
  SELECT pool_address, SUM(amount) AS top10_amount_raw
  FROM (
    SELECT r.pool_address, a.amount,
           ROW_NUMBER() OVER (PARTITION BY r.pool_address ORDER BY a.amount DESC) AS rn
    FROM all_pools r
    JOIN accounts a
      ON a.mint = r.token_base_address
     AND a.owner <> r.pool_address
     AND a.owner <> r.pool_base_address
     AND a.owner <> r.pool_quote_address
     AND a.updated_at >= now() - INTERVAL 24 HOUR
  ) x
  WHERE rn <= 10
  GROUP BY pool_address
),
dev_hold AS (
  SELECT
    r.pool_address,
    coalesce(max(a.amount), 0) AS dev_amount_raw
  FROM all_pools r
  LEFT JOIN accounts a
    ON a.mint  = r.token_base_address
   AND a.owner = r.creator
   AND a.owner <> r.pool_address
   AND a.updated_at >= now() - INTERVAL 24 HOUR
  GROUP BY r.pool_address
),
snipers_holds AS (
  SELECT s.pool_address,
         COALESCE(SUM(s.base_amount), 0) AS snipers_amount_raw
  FROM swaps s
  JOIN all_pools r ON r.pool_address = s.pool_address
  WHERE s.swap_type = 'BUY'
    AND s.creator <> r.pool_address
    AND s.creator <> r.pool_base_address
    AND s.creator <> r.pool_quote_address
    AND s.created_at >= now() - INTERVAL 24 HOUR
  GROUP BY s.pool_address
),
dev_wallet_funding AS (
  SELECT
    r.pool_address,
    ts.source,
    ts.destination,
    ts.amount,
    ts.hash,
    ts.earliest_transfer_at AS created_at
  FROM all_pools r
  LEFT JOIN (
    SELECT
      destination,
      argMin(source, created_at) AS source,
      argMin(amount, created_at) AS amount,
      argMin(hash, created_at) AS hash,
      min(created_at) AS earliest_transfer_at
    FROM transfer_sol
    WHERE created_at >= now() - INTERVAL 24 HOUR
    GROUP BY destination
  ) ts ON ts.destination = r.creator
),
migration AS (
  SELECT r.creator,
         countIf(p2.pre_factory = 'PumpFun' AND p2.factory = 'PumpSwap') AS migration_count
  FROM all_pools r
  LEFT JOIN pools p2 ON p2.creator = r.creator AND p2.created_at >= now() - INTERVAL 24 HOUR
  GROUP BY r.creator
),

vol_24h AS (
  SELECT s.pool_address,
         SUM(s.quote_amount) AS volume_sol,
         CAST(countIf(s.swap_type = 'BUY') AS Int64) AS num_buys,
         CAST(countIf(s.swap_type = 'SELL') AS Int64) AS num_sells,
         CAST(count(*) AS Int64) AS num_txns
  FROM swaps s
  JOIN all_pools r ON r.pool_address = s.pool_address
  WHERE s.created_at >= now() - INTERVAL 24 HOUR
  GROUP BY s.pool_address
)
SELECT
  r.pool_address AS pool_address,
  r.creator AS creator,
  r.token_base_address AS token_base_address,
  r.token_quote_address AS token_quote_address,
  r.factory AS factory,
  r.created_at AS created_at,
  r.initial_token_base_reserve AS initial_token_base_reserve,
  r.initial_token_quote_reserve AS initial_token_quote_reserve,
  r.curve_percentage AS bonding_curve_percent,

  -- token meta
  t.name AS name,
  t.symbol AS symbol,
  t.image AS image,
  t.decimals AS decimals,
  t.website AS website,
  t.twitter AS twitter,
  t.telegram AS telegram,
  t.mint_address AS mint_address,
  t.token_supply AS token_supply,
  t.scale_factor AS scale_factor,

  -- liquidity/price (fallback to initial if no swaps yet)
  coalesce(ls.latest_quote_reserve, r.initial_token_quote_reserve) AS liquidity_sol,
  coalesce(ls.latest_base_reserve,  r.initial_token_base_reserve)  AS liquidity_token,
  coalesce(ls.latest_price_sol, 0)                                 AS current_price_sol,

  -- holders
  coalesce(h.num_holders, 0)                                       AS num_holders,

  -- raw amounts for calculation in Rust
  coalesce(th.top10_amount_raw, 0)                                 AS top10_amount_raw,
  coalesce(d.dev_amount_raw, 0)                                    AS dev_amount_raw,
  coalesce(sh.snipers_amount_raw, 0)                               AS snipers_amount_raw,

  -- migrations
  coalesce(m.migration_count, 0)                                   AS migration_count,

  coalesce(v.volume_sol, 0) AS volume_sol,
  coalesce(v.num_txns,   0) AS num_txns,
  coalesce(v.num_buys,   0) AS num_buys,
  coalesce(v.num_sells,  0) AS num_sells,

  -- dev wallet funding (first transfer)
  nullIf(df.source, '')       AS funding_wallet_address,
  nullIf(df.destination, '')  AS wallet_address,
  if(df.source = '', NULL, df.amount) AS amount_sol,
  nullIf(df.hash, '')         AS transfer_hash,
  if(df.source = '', NULL, df.created_at) AS funded_at

FROM pools_with_curve r
LEFT JOIN vol_24h v ON v.pool_address = r.pool_address
LEFT JOIN tok              t  ON t.mint_address = r.token_base_address
LEFT JOIN latest_swap      ls ON ls.pool_address = r.pool_address
LEFT JOIN holders_base     h  ON h.pool_address  = r.pool_address
LEFT JOIN top10_holders    th ON th.pool_address = r.pool_address
LEFT JOIN dev_hold         d  ON d.pool_address  = r.pool_address
LEFT JOIN snipers_holds    sh ON sh.pool_address = r.pool_address
LEFT JOIN dev_wallet_funding df ON df.pool_address = r.pool_address
LEFT JOIN migration        m  ON m.creator       = r.creator
          "#,
            );
            // Apply remaining filters (excluding age since it's already applied above)
            let mut where_conditions = Vec::new();

            // Top 10 holders filter
            if let Some(min_top10) = filters.top10_holders.min {
                where_conditions.push(format!(
                        "((coalesce(th.top10_amount_raw,0) / nullif(t.scale_factor,0)) * 100.0) / nullif(t.token_supply,0) >= {}",
                        min_top10
                    ));
            }
            if let Some(max_top10) = filters.top10_holders.max {
                where_conditions.push(format!(
                        "((coalesce(th.top10_amount_raw,0) / nullif(t.scale_factor,0)) * 100.0) / nullif(t.token_supply,0) <= {}",
                        max_top10
                    ));
            }

            // Dev holding filter
            if let Some(min_dev) = filters.dev_holding.min {
                where_conditions.push(format!(
                        "((coalesce(d.dev_amount_raw,0) / nullif(t.scale_factor,0)) * 100.0) / nullif(t.token_supply,0) >= {}",
                        min_dev
                    ));
            }
            if let Some(max_dev) = filters.dev_holding.max {
                where_conditions.push(format!(
                        "((coalesce(d.dev_amount_raw,0) / nullif(t.scale_factor,0)) * 100.0) / nullif(t.token_supply,0) <= {}",
                        max_dev
                    ));
            }
            if let Some(min_snipers) = filters.snipers_holding.min {
                where_conditions.push(format!(
                    "(coalesce(sh.snipers_amount_raw,0) * 100.0) / nullif(t.token_supply,0) >= {}",
                    min_snipers
                ));
            }
            if let Some(max_snipers) = filters.snipers_holding.max {
                where_conditions.push(format!(
                    "(coalesce(sh.snipers_amount_raw,0) * 100.0) / nullif(t.token_supply,0) <= {}",
                    max_snipers
                ));
            }

            // Holders count filter
            if let Some(min_holders) = filters.holders.min {
                where_conditions.push(format!("coalesce(h.num_holders, 0) >= {}", min_holders));
            }
            if let Some(max_holders) = filters.holders.max {
                where_conditions.push(format!("coalesce(h.num_holders, 0) <= {}", max_holders));
            }

            // Liquidity filter
            if let Some(min_liquidity) = filters.liquidity.min {
                where_conditions.push(format!(
                    "coalesce(ls.latest_quote_reserve, r.initial_token_quote_reserve) >= {}",
                    min_liquidity
                ));
            }
            if let Some(max_liquidity) = filters.liquidity.max {
                where_conditions.push(format!(
                    "coalesce(ls.latest_quote_reserve, r.initial_token_quote_reserve) <= {}",
                    max_liquidity
                ));
            }

            // Volume filter
            if let Some(min_volume) = filters.volume.min {
                where_conditions.push(format!("coalesce(v.volume_sol, 0) >= {}", min_volume));
            }
            if let Some(max_volume) = filters.volume.max {
                where_conditions.push(format!("coalesce(v.volume_sol, 0) <= {}", max_volume));
            }

            // Market cap filter
            if let Some(min_market_cap) = filters.market_cap.min {
                where_conditions.push(format!(
                    "(coalesce(ls.latest_price_sol, 0) * t.token_supply) >= {}",
                    min_market_cap
                ));
            }
            if let Some(max_market_cap) = filters.market_cap.max {
                where_conditions.push(format!(
                    "(coalesce(ls.latest_price_sol, 0) * t.token_supply) <= {}",
                    max_market_cap
                ));
            }

            // Transactions filter
            if let Some(min_txns) = filters.txns.min {
                where_conditions.push(format!("coalesce(v.num_txns, 0) >= {}", min_txns));
            }
            if let Some(max_txns) = filters.txns.max {
                where_conditions.push(format!("coalesce(v.num_txns, 0) <= {}", max_txns));
            }

            // Num buys filter
            if let Some(min_buys) = filters.num_buys.min {
                where_conditions.push(format!("coalesce(v.num_buys, 0) >= {}", min_buys));
            }
            if let Some(max_buys) = filters.num_buys.max {
                where_conditions.push(format!("coalesce(v.num_buys, 0) <= {}", max_buys));
            }

            // Num sells filter
            if let Some(min_sells) = filters.num_sells.min {
                where_conditions.push(format!("coalesce(v.num_sells, 0) >= {}", min_sells));
            }
            if let Some(max_sells) = filters.num_sells.max {
                where_conditions.push(format!("coalesce(v.num_sells, 0) <= {}", max_sells));
            }

            // Migration count filter
            if let Some(min_migrations) = filters.num_migrations.min {
                where_conditions.push(format!(
                    "coalesce(m.migration_count, 0) >= {}",
                    min_migrations
                ));
            }
            if let Some(max_migrations) = filters.num_migrations.max {
                where_conditions.push(format!(
                    "coalesce(m.migration_count, 0) <= {}",
                    max_migrations
                ));
            }

            // Social media filters
            if filters.twitter {
                where_conditions.push("t.twitter IS NOT NULL AND t.twitter != ''".to_string());
            }
            if filters.website {
                where_conditions.push("t.website IS NOT NULL AND t.website != ''".to_string());
            }
            if filters.telegram {
                where_conditions.push("t.telegram IS NOT NULL AND t.telegram != ''".to_string());
            }
            if filters.at_least_one_social {
                where_conditions.push("(t.twitter IS NOT NULL AND t.twitter != '') OR (t.website IS NOT NULL AND t.website != '') OR (t.telegram IS NOT NULL AND t.telegram != '')".to_string());
            }

            // Search keywords filter
            if !filters.search_keywords.is_empty() {
                let search_conditions: Vec<String> = filters.search_keywords
                        .iter()
                        .map(|keyword| {
                            format!(
                                "(LOWER(t.name) LIKE LOWER('%{}%') OR LOWER(t.symbol) LIKE LOWER('%{}%'))",
                                keyword, keyword
                            )
                        })
                        .collect();
                where_conditions.push(format!("({})", search_conditions.join(" OR ")));
            }

            // Exclude keywords filter
            if !filters.exclude_keywords.is_empty() {
                let exclude_conditions: Vec<String> = filters.exclude_keywords
                        .iter()
                        .map(|keyword| {
                            format!(
                                "(LOWER(t.name) NOT LIKE LOWER('%{}%') AND LOWER(t.symbol) NOT LIKE LOWER('%{}%'))",
                                keyword, keyword
                            )
                        })
                        .collect();
                where_conditions.push(format!("({})", exclude_conditions.join(" AND ")));
            }

            // Add WHERE clause if we have conditions
            if !where_conditions.is_empty() {
                query.push_str(" WHERE ");
                query.push_str(&where_conditions.join(" AND "));
            }

            // Close the CTE and add basic SELECT
            query.push_str(
                r#"
ORDER BY created_at DESC
LIMIT 10
"#,
            );

            let pools: Vec<PulseRow> = db.client.query(&query).fetch_all().await.map_err(|e| {
                info!("DB query failed: {e}");
                StatusCode::INTERNAL_SERVER_ERROR
            })?;

            let mut data = Vec::new();
            for pool in pools.into_iter() {
                let top10_decimal_adjusted = (pool.top10_amount_raw as f64) / pool.scale_factor;
                let top10_holders_percent =
                    calculate_percentage(top10_decimal_adjusted, pool.token_supply);
                let dev_decimal_adjusted = (pool.dev_amount_raw as f64) / pool.scale_factor;
                let dev_holds_percent =
                    calculate_percentage(dev_decimal_adjusted, pool.token_supply);
                let snipers_holds_percent =
                    calculate_percentage(pool.snipers_amount_raw, pool.token_supply);
                let market_cap_sol =
                    calculate_market_cap(pool.current_price_sol, pool.token_supply);
                let pulse_data: PulseDataResponse = PulseDataResponse {
                    pair_address: pool.pool_address,
                    liquidity_sol: pool.liquidity_sol,
                    liquidity_token: pool.liquidity_token,
                    token_address: pool.mint_address,
                    bonding_curve_percent: pool.bonding_curve_percent,
                    token_name: pool.name,
                    token_symbol: pool.symbol,
                    token_decimals: pool.decimals as u8,
                    creator: pool.creator,
                    protocol: pool.factory,
                    website: pool.website,
                    twitter: pool.twitter,
                    telegram: pool.telegram,
                    top10_holders_percent,
                    dev_holds_percent,
                    snipers_holds_percent,
                    volume_sol: pool.volume_sol,
                    market_cap_sol,
                    created_at: pool.created_at,
                    migration_count: pool.migration_count as i64,
                    num_txns: pool.num_txns,
                    num_buys: pool.num_buys,
                    num_sells: pool.num_sells,
                    num_holders: pool.num_holders as i64,
                    supply: pool.token_supply,
                    token_image: pool.image,
                    dev_wallet_funding: if let Some(funding_wallet) = pool.funding_wallet_address {
                        Some(DevWalletFunding {
                            funding_wallet_address: funding_wallet,
                            wallet_address: pool.wallet_address.unwrap_or_default(),
                            amount_sol: pool.amount_sol.unwrap_or_default(),
                            hash: pool.transfer_hash.unwrap_or_default(),
                            funded_at: pool.funded_at.unwrap_or(Utc::now()),
                        })
                    } else {
                        None
                    },
                };
                data.push(pulse_data);
            }
            Ok(Json(json!({ "pools": data })))
        }
    }
}<|MERGE_RESOLUTION|>--- conflicted
+++ resolved
@@ -259,19 +259,11 @@
 ),
 vol_24h AS (
   SELECT s.pool_address,
-<<<<<<< HEAD
-         SUM(s.buy_volume + s.sell_volume) AS volume_sol,
-         CAST(SUM(s.buy_count) AS Int64) AS num_buys,
-         CAST(SUM(s.sell_count) AS Int64) AS num_sells,
-         CAST(SUM(s.buy_count + s.sell_count) AS Int64) AS num_txns
-  FROM pool_stats_24h_mv s
-=======
          SUM(s.quote_amount) AS volume_sol,
          CAST(countIf(s.swap_type = 'BUY') AS Int64) AS num_buys,
          CAST(countIf(s.swap_type = 'SELL') AS Int64) AS num_sells,
          CAST(count(*) AS Int64) AS num_txns
   FROM swaps s
->>>>>>> 264312fb
   JOIN pools_with_curve r ON r.pool_address = s.pool_address
   WHERE s.created_at >= now() - INTERVAL 24 HOUR
   GROUP BY s.pool_address
